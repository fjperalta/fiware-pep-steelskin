- FIX Service not found for tokens coming from a trust.
- FIX XAuth Token not checked if validation is off (#197)
<<<<<<< HEAD
- FIX Wrong JSON payload generates wrong type of error (#194)
=======
- ADD Tests for the IOTAgent plugin (using the generic REST plugin).
>>>>>>> 4e5f9249
<|MERGE_RESOLUTION|>--- conflicted
+++ resolved
@@ -1,7 +1,4 @@
 - FIX Service not found for tokens coming from a trust.
 - FIX XAuth Token not checked if validation is off (#197)
-<<<<<<< HEAD
 - FIX Wrong JSON payload generates wrong type of error (#194)
-=======
-- ADD Tests for the IOTAgent plugin (using the generic REST plugin).
->>>>>>> 4e5f9249
+- ADD Tests for the IOTAgent plugin (using the generic REST plugin).