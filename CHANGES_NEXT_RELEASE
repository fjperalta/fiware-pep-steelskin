<<<<<<< HEAD
Add: init script in RPM is able to deal with multiple instances of PEP running on the same system (#390)
Fix: init script in RPM fixes start stop errors in pep service (#390)
Fix check boolean config fields against right boolean value
Fix mustache dependence version to 2.2.1 due to detected medium vulnerability
Fix allow log level in uppercase for access logger and lowercase for tracerequest
Using precise dependencies (~=) in packages.json
Add: upgrade Dockerfile to use node 8
=======
>>>>>>> ef337cc1
<|MERGE_RESOLUTION|>--- conflicted
+++ resolved
@@ -1,10 +1,8 @@
-<<<<<<< HEAD
+
 Add: init script in RPM is able to deal with multiple instances of PEP running on the same system (#390)
 Fix: init script in RPM fixes start stop errors in pep service (#390)
 Fix check boolean config fields against right boolean value
 Fix mustache dependence version to 2.2.1 due to detected medium vulnerability
 Fix allow log level in uppercase for access logger and lowercase for tracerequest
 Using precise dependencies (~=) in packages.json
-Add: upgrade Dockerfile to use node 8
-=======
->>>>>>> ef337cc1
+Add: upgrade Dockerfile to use node 8