--- conflicted
+++ resolved
@@ -220,11 +220,7 @@
     proxyObj.proxy.use(extractOrganization);
     proxyObj.proxy.use(extractUserId);
     proxyObj.proxy.use(executeDynamicMiddlewares);
-<<<<<<< HEAD
     proxyObj.proxy.use(generateFRN);
-    proxyObj.proxy.use(validation.authenticate);
-=======
->>>>>>> 4cc85e03
     proxyObj.proxy.use(validation.extractRoles);
     proxyObj.proxy.use(validation.validate);
     proxyObj.proxy.use(sendRequest);
