--- conflicted
+++ resolved
@@ -116,50 +116,6 @@
         };
 
         describe('When  a ' + particularCase[0] + ' request arrives to the PEP Proxy', function() {
-<<<<<<< HEAD
-            beforeEach(function(done) {
-                config.middlewares.require = 'lib/services/restPlugin';
-                config.middlewares.function = [
-                    'extractAction'
-                ];
-
-                proxyLib.start(function(error, proxyObj) {
-                    proxy = proxyObj;
-
-                    proxy.middlewares.push(restPlugin.extractAction);
-
-                    serverMocks.start(config.resource.original.port, function(error, server, app) {
-                        mockServer = server;
-                        mockApp = app;
-
-                        serverMocks.start(config.access.port, function(error, serverAccess, appAccess) {
-                            mockAccess = serverAccess;
-                            mockAccessApp = appAccess;
-                            mockAccessApp.handler = function(req, res) {
-                                res.set('Content-Type', 'application/xml');
-                                res.send(utils.readExampleFile('./test/accessControlResponses/permitResponse.xml',
-                                    true));
-                            };
-
-                            serverMocks.start(config.authentication.options.port, function(error, serverAuth, appAuth) {
-                                mockOAuth = serverAuth;
-                                mockOAuthApp = appAuth;
-
-                                mockOAuthApp.handler = serverMocks.mockKeystone;
-
-                                async.series([
-                                    async.apply(serverMocks.mockPath, '/user', mockOAuthApp),
-                                    async.apply(serverMocks.mockPath, '/validate', mockAccessApp),
-                                    async.apply(serverMocks.mockPath, '/generalResource', mockAccessApp)
-                                ], done);
-                            });
-                        });
-                    });
-                });
-            });
-
-=======
->>>>>>> cb2213e3
             it('should mark the action as "' + particularCase[1] + '"', function(done) {
                 var extractionExecuted = false;
 
